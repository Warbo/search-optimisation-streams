// Search and Optimisation Streams

// Search is the problem of finding a value which
// fits some criterion. Given a set of possible
// solutions and a test function, search returns
// solutions for which the test returns true.
// Optimisation generalises search. Instead of a
// test function, we have a fitness function which
// returns numbers. Optimisation tries to return
// the solution with the highest fitness.
// A stream is any function which takes no arguments
// and returns a result. This simple interface
// represents a computation that hasn't been run yet
// (also known as a "thunk"). Streams nicely capture
// the problems of search and optimisation , since:
// 1) Search/optimisation algorithms never halt,
//    they can always give another value (even if
//    it stabilises to the same one), so we need to
//    represent these computations without actually
//    performing them (which would take forever).
//    Streams are effectively lazy lists (or
//    generators, if you prefer) of the results.
// 2) Different search algorithms rely on different
//    numbers of parameters, and use variables at
//    multiple scope levels. A thunk interface
//    encapsulates all of this at the point of
//    definition, so that the resulting streams are
//    indistinguishable and can be composed
//    interchangably. We can still use parameters
//    and state, but they must be curried into the
//    stream functions. This minimises shared state
//    and other such nastiness.
// 
// As a consequence of this currying, we generally
// don't ending up define streams directly, but
// rather curryable functions (combinators, or
// 'stream factories', if you prefer) which take
// any required parameters as arguments, set up any
// required state and return a stream with these
// built-in.

///////////////////////
// Utility functions //
///////////////////////

var c = curry = function(f) {
    var add_args = function(old_args) {
        if (old_args.length >= f.length) return apply(f, old_args);
        return function() {
            var new_args = [];
            for (var i = 0; i < arguments.length; i++) new_args.push(arguments[i]);
            return add_args(old_args.concat(new_args));
        };
    };
    return add_args([]);
};

var apply = function(f, args) {
    // Returns f(args[0], args[1], ...)
    return f.apply(null, args);
};

var plus = c(function(a, b) {
    // Reifies + ("add" may get confused with
    // array.push)
    return a+b;
});

var negate = function(a) {
    // Reifies unary -
    return -1 * a;
};

var multiply = c(function(a, b) {
    // Likewise for * ("times" may get confused
    // with iterate(f) or range(n))
    return a*b;
});

var divide = c(function(a, b) {
    // Reifies /
    return a / b;
});

var modulus = c(function(a, b) {
    // Reifies %
    return a % b;
});

var subscript = c(function(a, b) {
    // Reifies []
    return a[b];
});

var catenate = c(function(head, tail) {
    // Reifies catenation (joining arrays)
    return head.concat(tail);
});

var cons = c(function(head, tail) {
    // Reifies pairing
    return [head, tail];
});

var choose_direction = function(a) {
    // Turns 0/1 into -1/1
    return 2*a - 1;
};

var rebase = c(function(n, b) {
    // Returns the first number in the base of the
    // second number. For example, rebase(12, 2)
    // gives [1, 1, 0, 0], which is 12 in base 2.
    // We use numbers 0 to b-1 as symbols.
    var result = [];
    var val;
    do {
	val = (b === 1)? Math.min(1, n) : n % b;
        result.unshift(val);
        n = (n - val) / b;
    } while (n);
    return result;
});

var tagged_pruner = c(function(pop, n) {
    // Simple function to keep the top n members of
    // the given population (which are prefixed with
    // their fitnesses)
    if (pop.length <= n) return pop;
    pop.sort(function(a, b) {
        if (a[0] > b[0]) return 1;
        if (a[0] < b[0]) return -1;
        return 0;
    });
    return pop.slice(pop.length - n);
});

var take = c(function(n, stream) {
    // Returns an array of n values taken
    // from the given stream.
    var result = [];
    for (var i = 0; i < n; i++) result.push(stream());
    return result;
});

var cartesian_from_polar = function(angles) {
    // Takes N-1 angles, which are interpreted as
    // polar coordinates in N-dimensional space (with unit radius).
    // The final element of the angle array will be taken mod 360,
    // the rest will be taken mod 180.
    // Returns the equivalent N components of this vector in
    // cartesian space.
    var normalised_angles = (function(these_angles) {
        if (these_angles.length == 0) return [1];
        var result = [];
        for (var i = 1; i < these_angles.length + 1; i++) {
            result[i] = Math.cos(these_angles[i]);
            for (var j = 0; j < i; j++) {
                result[i] *= Math.sin(these_angles[j]);
            }
        }
        return result;
    })(angles);
    return these_angles.map(function(v, k) {
        var result;
        if (k == these_angles.length - 1) {
            result = v % 360;
            if (result < 0) result = 360 + result;
        }
        else {
            result = v % 180;
            if (result < 0) result = 180 + result;
        }
        return result;
    });
};

var times = c(function(n, val) {
    var result = [];
    while (n--) result.push(val);
    return result;
});

var array_compare = c(function(a, b) {
    // Compare 1D arrays a and b for equality.
    // Uses ===, so won't work with nested arrays.
    if (Array.isArray(a) !== Array.isArray(b)) return false;
    if (!Array.isArray(a)) return a === b;
    if (a.length !== b.length) return false;
    for (var i = 0; i < a.length; i++) {
        if (!array_compare(a[i], b[i])) return false;
    }
    return true;
});

var identity = function(x) { return x; };

<<<<<<< HEAD
var n_point_crossover = c(function(points, first, second) {
    // Takes two array-like solutions (first and
    // second) and swaps their elements at n points,
    // chosen by rand.
    var new_first = first.slice(0);
    var new_second = second.slice(0);
    points.forEach(function(n) {
        var chunk1 = new_first.splice(n * new_first.length);
        var chunk2 = new_second.splice(n * new_second.length);
        new_first = new_first.concat(chunk1);
        new_second = new_second.concat(chunk2);
    });
    return [new_first, new_second];
});

var flip_bit = c(function(rand, string) {
    // Takes an array of booleans and a random number
    // between 0 and 1. Indexes the array using the
    // random number and flips the bit.
    if (string.length === 0) return string;
    var index = Math.floor(rand * string.length - 1);
    var copy = string.slice(0, index);
    copy.push(!string[index]);
    return copy.concat(string.slice(index));
});

/////////////////////////////
// Streams and combinators //
/////////////////////////////

var constant = function(val) {
    // A constant stream always gives the same
    // value. This combinator makes constant
    // streams.
    return function() {
        return val;
    };
};

var zeros = function() {
    // A stream of 0s
    return constant(0);
};

var ones = function() {
    // A stream of 1s
    return constant(1);
};

var reduce = c(function(init, f, stream) {
    // Reduce combines the results of a
    // stream using a reduction function.
    // For function f, initial value init
    // and stream values a, b, c, ...
    // reduce returns:
    // f(init, a)
    // f(f(init, a), b)
    // f(f(f(init, a), b), c)
    // ...
    var comb = function() {
        comb = function() {
            init = f(init, stream());
            return init;
        };
        return init;
    };
    return function() {
        return comb();
    };
});

var counter = function() {
    // A useful example of a reduction.
    // Produces a stream of the Naturals
    return reduce(0, plus, ones());
};

var hoard = function(comb) {
    // A reducer which appends all results to an
    // array
    return reduce([], catenate, comb);
};

var delayer = c(function(vals, stream) {
    // Returns each element of the given
    // array, then becomes the given stream
    var index = 0;
    return function() {
        if (index < vals.length) return vals[index++];
        else return stream();
    };
});

var delay = c(function(val, stream) {
    // Returns the given value, then becomes
    // the given stream
    return delayer([val], stream);
});

var map = c(function(f, comb) {
    // Maps the given function over the given
    // stream.
    return function() {
        return f(comb());
    };
});

var iterate = c(function(f, val) {
    // Takes a function f and a value x, returns
    // the stream f(x), f(f(x)), f(f(f(x))), ...
    var result = val;
    return function() {
        result = f(result);
        return result;
    };
});

var simple = function() {
    // SIMPLE, as defined by Jurgen Schmidhuber.
    // Returns every binary sequence in ascending
    // order.
    return enumerate([0, 1]);
};

=======
>>>>>>> 6cea3562
var bbj = c(function(i, o, inc, input, n) {
    // A simple, potentially Turing Complete language,
    // BitBitJump. We have an unbounded memory full of
    // zeros, the start of which is initialised to the
    // binary form of n.
    // We have a program counter (initially 0), an
    // address length (initially 2) and a single
    // instruction which runs over and over:
    // Read 2 addresses x and y, starting at the
    // program counter; copy the bit at x to the bit
    // at y; read a third address from after the
    // program counter, and use this as the new
    // program counter.
    // This implementation uses a bignum (arbitrary
    // size integer) library to store the memory and
    // addresses, but the algorithm just uses +, -, *,
    // /, % and power-of.
    // We parameterise this implementation with input,
    // output and address-size-increment. i is a pair
    // [magic address, destination]; writing 1 to the
    // magic address will read a value from the input
    // stream and write it to the destination address.
    // Similarly o is [magic address, source]; writing
    // a 1 to the magic address will append whatever is
    // at the source address to the output we return.
    // inc is a magic address; writing a 1 to it will
    // increment the address size, which makes us
    // Turing Complete. Note that you can disable any
    // of these by using negative numbers as the magic
    // addresses (hence "potentially Turing Complete",
    // since we're not if inc is inaccessible address)
    load('biginteger.js');
    var one = BigInteger(1);
    var two = BigInteger(2);
    i[0] = BigInteger(i[0]);
    i[1] = BigInteger(i[1]);
    o[0] = BigInteger(o[0]);
    o[1] = BigInteger(o[1]);
    inc = BigInteger(inc);
    var pc = BigInteger(0);
    var mem;
    var w = BigInteger(2);
    if (Array.isArray(n)) mem = BigInteger.parse(n.join(''), 2);
    else mem = BigInteger(n);
    var output = [];
    return function() {
	// Read a word from the program counter
	var x = mem.remainder(
	    two.pow(
		pc.add(w)
	    )
	).subtract(
	    mem.remainder(
		two.pow(pc)
	    )
	).quotient(
	    two.pow(pc)
	);

	// Read the next word
	var y = mem.remainder(
	    two.pow(
		pc.add(w).add(w)
	    )
	).subtract(
	    mem.remainder(
		two.pow(
		    pc.add(w)
		)
	    )
	).quotient(
	    two.pow(
		pc.add(w)
	    )
	);

	// Split the memory into above and below the bit to set
	var higher = mem.subtract(
	    mem.remainder(
		two.pow(
		    y.add(one)
		)
	    )
	);
	var lower;
	if (y.compare(BigInteger(0))) lower = mem.remainder(
	    two.pow(
		y.subtract(one)
	    )
	);
	else lower = 0;

	// Read the bit we're copying
	var val = mem.remainder(
	    two.pow(
		x.add(one)
	    )
	).subtract(
	    mem.remainder(
		two.pow(x)
	    )
	).quotient(
	    two.pow(x)
	).valueOf();

	// Update the memory (or invoke magic)
	if (val && y.compare(i[0]) === 0) {
	    val = input();
	    y = i[1];
	}
	else if (val && y.compare(o[0]) === 0) {
	    output.push(
		mem.remainder(
		    two.pow(
			o[1].add(one)
		    )
		).subtract(
		    mem.remainder(
			two.pow(o[1])
		    )
		).quotient(
		    two.pow(o[1])
		).valueOf()
	    );
	    val = mem.remainder(
		two.pow(
		    y.add(one)
		)
	    ).subtract(
		mem.remainder(
		    two.pow(y)
		)
	    ).quotient(
		two.pow(y)
	    ).valueOf();
	}
	else if (val && y === inc) {
	    w = w.add(one);
	    val = mem.remainder(
		two.pow(
		    y.add(one)
		)
	    ).subtract(
		mem.remainder(
		    two.pow(y)
		)
	    ).divide(
		two.pow(y)
	    ).valueOf();
	}
	mem = higher.add(
	    two.pow(y).multiply(
		BigInteger(val)
	    )
	).add(lower);

	// Read the next word and jump where it says
	pc = mem.remainder(
	    two.pow(
		pc.add(
		    w.multiply(BigInteger(3))
		)
	    ).subtract(
		mem.remainder(
		    two.pow(
			pc.add(w).add(w)
		    )
		)
	    )
	).quotient(
	    two.pow(
		pc.add(w).add(w)
	    )
	);
	return output;
    };
});

var bbj_pure = bbj([-1, -1], [-1, -1], -1, function(){});

var bbj_io = bbj([0,1], [2,3], 4);

var bbj_outputter = bbj([-1, -2], [0, 1], 2, function(){});

var bbj_lazy = function(){  };

/////////////////////////////
// Streams and combinators //
/////////////////////////////

var constant = function(val) {
    // A constant stream always gives the same
    // value. This combinator makes constant
    // streams.
    return function() {
        return val;
    };
};

var zeros = function() {
    // A stream of 0s
    return constant(0);
};

var ones = function() {
    // A stream of 1s
    return constant(1);
};

var reduce = c(function(init, f, stream) {
    // Reduce combines the results of a
    // stream using a reduction function.
    // For function f, initial value init
    // and stream values a, b, c, ...
    // reduce returns:
    // f(init, a)
    // f(f(init, a), b)
    // f(f(f(init, a), b), c)
    // ...
    var comb = function() {
        comb = function() {
            init = f(init, stream());
            return init;
        };
        return init;
    };
    return function() {
        return comb();
    };
});

var counter = function() {
    // A useful example of a reduction.
    // Produces a stream of the Naturals
    return reduce(0, plus, ones());
};

var hoard = function(comb) {
    // A reducer which appends all results to an
    // array
    return reduce([], catenate, comb);
};

var delayer = c(function(vals, stream) {
    // Returns each element of the given
    // array, then becomes the given stream
    var index = 0;
    return function() {
        if (index < vals.length) return vals[index++];
        else return stream();
    };
});

var delay = c(function(val, stream) {
    // Returns the given value, then becomes
    // the given stream
    return delayer([val], stream);
});

var map = c(function(f, comb) {
    // Maps the given function over the given
    // stream.
    return function() {
        return f(comb());
    };
});

var iterate = c(function(f, val) {
    // Takes a function f and a value x, returns
    // the stream f(x), f(f(x)), f(f(f(x))), ...
    var result = val;
    return function() {
        result = f(result);
        return result;
    };
});

var simple = function() {
    // SIMPLE, as defined by Jurgen Schmidhuber.
    // Returns every binary sequence in ascending
    // order.
    return carrying_counter(2);
};

var fast = c(function(symbols, run) {
    // FAST, as defined by Jurgen Schmidhuber.
    // Runs every program using the given
    // symbols for an ever-increasing number
    // of steps. Each result is the output of
    // the next program.
    // The step function should return a pair
    // [p, output] where p can be anything, as
    // long as it can be passed as step's
    // input. step should also accept an array
    // of symbols instead, as this is how it's
    // initialised. If no output is generated
    // in a step, then make the output []
    var phase = 1;
    return map (
        function(a) {
	    var r = run(a);
	    skipper(
                constant(Math.pow(symbols.length, phase - a.length)),
                r
	    )();
	    return r();
        },
        phases(
            function() {
                return enumerate(symbols);
            },
            function () { return phase++; }
        )
    );
});

var fast_bbj_out = function() { return fast([0,1], bbj_outputter); };

var fast_bbj_in = function(input) { return fast([0,1], bbj_io(input)); };

var uniform_randoms = function() {
    // Generates random x where 0 <= x < 1
    return Math.random;
};

var scaled_randoms = function(ns) {
    // Generates random floats x where
    // 0 <= x < n
    return map(
        function(a) {
            return ns()*a;
	},
        uniform_randoms()
    );
};

var random_ints = function(ns) {
    // Generates random integers x where 0 <= x < n
    return map(
        Math.floor,
        scaled_randoms(ns)
    );
};

var random_bits = function() {
    // Generates random bits
    return random_ints(constant(2));
};

var random_steps = function() {
    // Chooses randomly between 1 and -1
    return map(
        plus(-1),
        map(
            multiply(2),
            random_bits()
        )
    );
};

var random_walker = function(steps) {
    // Unbiased 1D random walk generator, using a stream
    // of step sizes.
    return reduce(
        0,
        plus,
        product(
            multiply,
            random_steps(),
            steps
        )
    );
};

var random_walk = function() {
    // Standard 1D random walk
    return random_walker(ones());
};

var product = c(function(f, as, bs) {
    // Combines two streams using a function
    return function() {
	return f(as(), bs());
    };
});

var make_pareto = function(scale) {
    // Returns samples from a Pareto distribution,
    // an inverse power law.
    // This implements Math.pow(Math.random(), -1 / scale)
    return map(
	function(r) {
	    return Math.pow(1.0 - r, -1 /scale());
	},
	uniform_randoms()
    );
};

var pareto = function() {
    // Standard Pareto distribution
    make_pareto(ones());
};

var levy_flight = function() {
    // 1D Levy Flight; a random walk with random step
    // sizes, chosen with a heavy-tailed probability
    // density (in this case a Pareto distribution)
    return random_walker(pareto());
};

var make_exponential = function(base) {
    // Gives random (natural) numbers from an
    // exponentially decaying probability distribution.
    return function() {
	var sample = 1 - Math.random();
	var result = 0;
	while (1.0 / Math.pow(base, result+1) < sample) {
	    sample -= 1.0 / Math.pow(base, result+1);
	    result++;
	}
	return result;
    };
};

var binary_exponential = function() { return make_exponential(2); };

var zip_with = c(function(f, comb1, comb2) {
    // Combines two streams using the given function
    return function() {
        return f(comb1(), comb2());
    };
});

var guess = c(function(step, symbols, symbol_choice, phase_choice) {
    // GUESS, as defined by Jurgen Schmidhuber.
    // Creates random programs and runs them
    // for a random number of steps. Returns
    // the output generated by the program.
    // [] means no output for a given step.

    // t controls each run to force halting
    var t;
    // A stream of input symbols.
    // We decrease t as input is read, so
    // that longer programs are given less
    // time.
    var input = finite_chooser(
        symbols,
        filter(
            function(x) {
                t /= symbols.length;
                return true;
            },
            symbol_choice
        )
    );
    return function() {
        t = phase_choice();
	var steps_taken = 0;
        var max_cell = 0;
        var mem = function(index) {
            while (index > max_cell) {
	        mem[max_cell++] = input();
            }
	    return mem[index];
        };

	var output = [];
	var instance = step(mem);
	var result;
	while (steps_taken <= t) {
	    result = instance();
	    if (result !== []) output.push(result);
	};
	return output;
    };
});

var guess_bbj_out = function() { return guess(bbj_lazy, [0, 1], random_bits(), binary_exponential()); };

var make_scattered = c(function(ns, nil, comb, choice) {
    // Creates arrays a with lengths taken from ns.
    // Element a[choice()] = comb(), everything else
    // is nil().
    return function() {
        var index = choice();
        var result = [];
        var length = ns();
        for (var i=0; i < length; i++) {
            if (i == index) result.push(comb());
            else result.push(nil());
        }
        return result;
    };
});

var make_manhattan_steps = c(function(n, directions, steps) {
    // Generalises a 1D stream of steps to N
    // dimensions. The steps are 0 in every direction
    // except for those chosen by a stream of integers
    // between 0 and N-1 inclusive.
    return make_scattered(
        constant(n),
        constant(0),
        steps,
        directions
    );
});

var finite_chooser = c(function(array, choices) {
    // Chooses values from the given array, according
    // to the indices given by choices
    return function() {
	return array[choices()];
    };
});

var chooser = c(function(streams, choices) {
    // Interleaves N streams according to a stream of
    // integer choices from 0 to N-1
    return function() {
        return (streams[choices()])();
    };
});

var interleave = function(streams) {
    // Turns an array of streams into a stream of their
    // results, cycling through the array.
    var choice = 0;
    return chooser(
        streams,
        function() { return choice = ++choice % streams.length; }
    );
};

var vectors = function(streams) {
    // Makes an N-dimensional vector from N scalars,
    // using one stream for each dimension.
    return function() {
        var result = [];
        var n = streams.length;
        for (var i=0; i < n; i++) {
            result.push((streams[i])());
        }
        return result;
    };
};

var parallel_map = c(function(fs, stream) {
    // Takes a stream of arrays and an array of functions, returning
    // arrays where element i is functions[i](input[i])
    return map(
        function(arr) {
            return arr.map(function(v, k) { return fs[k](v); });
        },
        stream
    );
});

var nested_map = c(function(f, stream) {
    // Takes a stream of arrays and maps the given function over
    // all of the members.
    return map(
        function(arr) { return arr.map(f); },
        stream
    );
});

var tag = c(function(f, comb) {
    // Returns pairs of [f(x), x] where x is drawn from the given
    // stream.
    return function() {
        var val = comb();
        return [f(val), val];
    };
});

var carrying_counter = function(n) {
    // A stream of all sequences of numbers which
    // are less than the given integer. For
    // example, given 3 we would get the stream:
    // [0], [1], [2], [0, 0], [0, 1], [0, 2],
    // [1. 0], [1, 1], etc.
    var result = [-1];
    var index = 0;
    return function() {
        result[index] = result[index] + 1;
        while (result[index] >= n) {
            result[index] = 0;
            index--;
            if (index < 0) {
                result.push(0);
                index = result.length - 1;
            }
            else result[index] = result[index] + 1;
        }
        index = result.length - 1;
        return result;
    };
};

var enumerate = function(alphabet) {
    // Returns all strings of the given alphabet, in
    // size-increasing lexicographic order. The
    // alphabet is an array of arbitrary symbols.
    var counter = carrying_counter(alphabet.length);
    return function() {
        return counter().map(function(v) {
            return alphabet[v];
        });
    };
};

var phases = c(function(stream_builder, ns) {
    // Takes a stream-of-streams-of-arrays. Also
    // takes a stream of numbers.
    // We take a number, and a stream of arrays,
    // and keep returning the arrays until one's
    // length is more than our number. We then
    // take the next number and stream, etc.
    var n = ns();
    var stream = stream_builder();
    return function() {
	var result = stream();
        while (result.length > n) {
	    n = ns();
	    stream = stream_builder();
	    result = stream();
	}
	return result;
    };
});

var filter = c(function(f, comb) {
    // Only returns those values from the given
    // combinator for which f(value) == true.
    // WARNING: This will only terminate once it
    // finds a value which passes the test! Only
    // use it when you know this will take a
    // finite number of attempts (or else make sure
    // to have another process ready to kill this
    // one!)
    return function() {
        var val = comb();
        while (!f(val)) {
             val = comb();
        }
        return val;
    };
});

var skipper = c(function(ns, comb) {
    // Discards n values from the given combinator,
    // then returns the next one. The number to
    // discard is taken from a combinator too.
    return function() {
        var n = ns();
        while (n--) {
            comb();
        }
        return comb();
    };
});

var chunk = c(function(ns, comb) {
    // Reads numbers from ns and returns arrays of
    // that many values from comb.
    return function() {
	return take(ns(), comb);
    };
});

var make_population = c(function(ns, source, kill) {
    // Maintains a population with sizes taken from ns.
    // The source combinator is used when new values are
    // needed, and the kill function is used to prune a
    // population, via kill(pop, n).
    var pop = [];
    return function() {
        var size = ns();
        while (pop.length < size) {
            pop.push(source());
        }
        while (pop.length > size) {
            pop = kill(pop, size);
        }
        return pop;
    };
});

var survivors = c(function(ns, comb, fitness) {
    // Makes a population where each has a fitness, and
    // keeps the fittest when pruning.
    return make_population(
        ns,
        tag(fitness, comb),
        tagged_pruner
    );
});

var make_breeders = c(function(ns, f, kill) {
    // Makes a population where the new members are a
    // function of the existing members. The population
    // size is set by ns, the function to make new
    // members is f and the pruning function is kill.
    var pop = [];
    var comb = make_population(
        ns,
        function() {
            return f(pop);
        },
        kill
    );
    return function() {
        pop = comb();
        return pop;
    };
});

var make_survival_breeders = c(function(ns, f, fitness) {
    // Makes a population where the new members are a
    // function of the existing members. Each is given a
    // fitness, and the fittest are kept during pruning.
    return make_breeders(
        ns,
        function(pop) {
            var val = f(pop);
            return [fitness(val), val];
        },
        tagged_pruner
    );
});

var make_fittest = function(comb) {
    // Returns the fittest individual from a population
    // of fitness-tagged values (ie. [f(x),x] )
    return function() {
        var pop = comb();
        var fittest = 0;
        var fitness = pop[0][0];
        for (var i=0; i < pop.length; i++) {
            if (pop[i][0] > fitness) {
                fittest = i;
                fitness = pop[i][0];
            }
        }
	return pop[fittest][1];
    };
};

var mutate = c(function(choices, step) {
    return map(function(a) {
        if (choices()) {
            return step(a);
        }
        return a;
    });
});

var extremal_optimiser = c(function(source, fitness, size) {
    // Performs extremal optimisation. This is similar
    // to a genetic algorithm but rather than finding
    // fit solutions and breeding them, we find weak
    // solutions and replace them. This results in a
    // hill climbing behaviour with occasional jumps
    // between hills.

    // We maintain a population of solutions drawn
    // from source, where the weakest are pruned
    // if the population size decreases. When called,
    // we set the population to size-1 (pruning the
    // weakest solution) then set it back to size and
    // return the result.
    return skipper(ones(),
	survivors(
	    interleave(constant(size-1), constant(size)),
	    source,
	    fitness
	)
    );
});

var informed_chooser = function(next) {
    // Returns arrays with elements taken from
    // the given function. Each time, we call
    // it with the partial array we've built
    // so far. It should return pairs [a, b]
    // where a is a boolean for whether to
    // stop and b is the value to push on the
    // array.
    return function() {
	var result = [];
	filter(
	    function(a) {
		if (!a[0]) result.push(a[1]);
		return a[0];
	    },
	    function() { return next(result); }
	)();
	return result;
    };
};

var levin_builder = function(matrix) {
    // Returns arrays of numbers based on their
    // probability, where the given matrix tells
    // us the probability of each symbol
    // based on the program so far. The
    // probability of ending the array is 1 -
    // the sum of the symbol probabilities.
    return informed_chooser(
	function(so_far) {
	    var probs = matrix['['+so_far.join(',')+']'];
            var sample = Math.random();
            for (var i = 0; i < probs.length; i++) {
		if (sample <= probs[i]) return [false, i];
		sample -= probs[i];
	    }
	    return [true, probs.length];
	}
    );
};

var levin_search = c(function(matrices, step) {
    // How do we get the number of steps to take?
    return levin_builder(matrices());
});

var oops = c(function(symbols, step, test) {
    // Schmidhuber's "Optimal Ordered Problem
    // Solver". Similar to FAST, but remembers the
    // last successful program. When given a new
    // problem, it interleaves new programs with
    // continuations of the old program, to
    // potentially speed up the search.
    var solution_stream = fast(symbols, step);
    return filter(
        function(a) {
	    if (test(a)) {
		solution_stream = interleave(
		    map(
			concat(a),
			phases(
			    function() {
				return enumerate(symbols);
			    },
			    counter()
			)
		    ),
		    fast(symbols, step)
		);
		return true;
	    }
	    return false;
	},
        function() {
	    return solution_stream();
	}
    );
});

var adaptive_levin = function() {
    // Runs a Levin Search, but our probability
    // matrix is updated whenever we find an
    // acceptable solution.
};

var ratchet = function(stream) {
    // Always returns the best solution found so far
    var best;
    var fittest = -Infinity;
    return map(
        function(a) {
            if (a[0] > fittest) {
                fittest = a[0];
                best = a[1];
            }
            return best;
        },
        stream
    );
};

var exhaustive = c(function(stream, symbols) {
    // Makes the given search stream exhaustive by
    // taking every other result from a brute-force
    // enumeration of the given symbols
    return interleave([stream, enumerate(symbols)]);
});

var tabu = c(function(ns, stream) {
    // Remembers up to n previous results,
    // and only gives out a value if it's
    // not in it's remembered list. n is
    // drawn from ns on each call.
    var mem = [];
    return function() {
	var n = ns();
	while (mem.length > n) mem.shift();
	var val;
	do {
	    val = stream();
	} while (mem.map(array_compare(val)).some(identity));
	mem.push(val);
	if (mem.length > n) mem.shift();
	return val;
    };
});

var innovator = function(stream) {
    // Remembers all previous values,
    // only gives out values it's not
    // seen before.
    // NOTE: Don't ask for more values
    // than there are in your domain.
    // For example, asking for 3 bits
    // will hang!
    return tabu(map(plus(1), counter()), stream);
};

var aixi = function(predictor, experimentor, inputs, rewards) {
    // AIXI, as defined by Marcus Hutter.
    // AIXI tries to give output which
    // maximises the rewards, using
    // information from the input stream.
    // First we try to build a model of
    // the input an reward streams, which
    // predictor is used for.
    // Once we have a good model, we find
    // a good output for the model using
    // experimentor.
}<|MERGE_RESOLUTION|>--- conflicted
+++ resolved
@@ -30,7 +30,7 @@
 //    and state, but they must be curried into the
 //    stream functions. This minimises shared state
 //    and other such nastiness.
-// 
+//
 // As a consequence of this currying, we generally
 // don't ending up define streams directly, but
 // rather curryable functions (combinators, or
@@ -195,7 +195,6 @@
 
 var identity = function(x) { return x; };
 
-<<<<<<< HEAD
 var n_point_crossover = c(function(points, first, second) {
     // Takes two array-like solutions (first and
     // second) and swaps their elements at n points,
@@ -320,8 +319,6 @@
     return enumerate([0, 1]);
 };
 
-=======
->>>>>>> 6cea3562
 var bbj = c(function(i, o, inc, input, n) {
     // A simple, potentially Turing Complete language,
     // BitBitJump. We have an unbounded memory full of
